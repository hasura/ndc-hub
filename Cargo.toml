--- conflicted
+++ resolved
@@ -12,27 +12,21 @@
 path = "bin/main.rs"
 
 [dependencies]
+async-trait = "0.1.68"
+axum = "0.6.18"
+axum-macros = "0.3.7"
+clap = { version = "4.3.9", features = ["derive", "env"] }
+ndc-client = { git = "http://github.com/hasura/ndc-spec.git", tag = "v0.1.0-rc.1" }
 opentelemetry = { version = "0.20", features = [
   "rt-tokio",
   "trace",
 ], default-features = false }
+opentelemetry_sdk = "0.20.0"
+opentelemetry_api = "0.20.0"
 opentelemetry-otlp = { version = "0.13.0", features = [
     "reqwest-client",
-] } # must be same version axum-tracing-opentelemetry uses
-async-trait = "0.1.68"
-axum = "0.6.18"
-axum-macros = "0.3.7"
-clap = { version = "4.3.9", features = ["derive", "env"] }
-<<<<<<< HEAD
-ndc-client = { git = "http://github.com/hasura/ndc-spec.git", rev = "f3a6759" }
+] }
 opentelemetry-semantic-conventions = "0.12.0"
-=======
-ndc-client = { git = "http://github.com/hasura/ndc-spec.git", tag = "v0.1.0-rc.1" }
-opentelemetry = { version = "0.18.0", features = ["rt-tokio"] }
-opentelemetry_sdk = "0.18.0"
-opentelemetry-otlp = "0.11.0"
-opentelemetry-semantic-conventions = "0.10.0"
->>>>>>> be50923e
 prometheus = "0.13.3"
 schemars = { version = "0.8.12", features = ["smol_str"] }
 serde = { version = "1.0.164", features = ["derive"] }
@@ -48,6 +42,4 @@
   "fmt",
   "json",
 ] }
-tracing-opentelemetry = "0.20.0"
-opentelemetry_sdk = "0.20.0"
-opentelemetry_api = "0.20.0"+tracing-opentelemetry = "0.20.0"