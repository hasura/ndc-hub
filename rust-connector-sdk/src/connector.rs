--- conflicted
+++ resolved
@@ -1,4 +1,4 @@
-use std::{error::Error, path::PathBuf};
+use std::{error::Error, path::Path};
 
 use async_trait::async_trait;
 use ndc_client::models;
@@ -191,11 +191,6 @@
 /// connection string would be state.
 #[async_trait]
 pub trait Connector {
-<<<<<<< HEAD
-=======
-    /// The type of unvalidated, raw configuration, as provided by the user.
-    type RawConfiguration: Sync + Send;
->>>>>>> 5124cafd
     /// The type of validated configuration
     type Configuration: Sync + Send;
     /// The type of unserializable state
@@ -204,7 +199,7 @@
     /// Validate the raw configuration provided by the user,
     /// returning a configuration error or a validated [`Connector::Configuration`].
     async fn validate_raw_configuration(
-        configuration_dir: PathBuf,
+        configuration_dir: impl AsRef<Path> + Send,
     ) -> Result<Self::Configuration, ValidateError>;
 
     /// Initialize the connector's in-memory state.
