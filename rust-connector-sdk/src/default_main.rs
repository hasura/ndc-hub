--- conflicted
+++ resolved
@@ -1,6 +1,5 @@
 mod v2_compat;
 
-<<<<<<< HEAD
 use crate::{
     check_health,
     connector::{Connector, InvalidRange, SchemaError, UpdateConfigurationError},
@@ -10,12 +9,11 @@
     tracing::{init_tracing, make_span, on_response},
 };
 use axum_extra::extract::WithRejection;
-=======
+
 use std::error::Error;
 use std::net;
 use std::path::{Path, PathBuf};
 use std::process::exit;
->>>>>>> 65b4ae33
 
 use async_trait::async_trait;
 use axum::{
@@ -39,12 +37,6 @@
 use tower_http::{
     cors::CorsLayer, trace::TraceLayer, validate_request::ValidateRequestHeaderLayer,
 };
-
-use crate::check_health;
-use crate::connector::{Connector, InvalidRange, SchemaError, UpdateConfigurationError};
-use crate::json_response::JsonResponse;
-use crate::routes;
-use crate::tracing::{init_tracing, make_span, on_response};
 
 #[derive(Parser)]
 struct CliArgs {
