--- conflicted
+++ resolved
@@ -413,13 +413,8 @@
     command: ConfigurationCommand,
 ) -> Result<(), Box<dyn Error>>
 where
-<<<<<<< HEAD
-    C::RawConfiguration: Serialize + DeserializeOwned + JsonSchema + Clone + Sync + Send,
+    C::RawConfiguration: Serialize + DeserializeOwned + JsonSchema + Sync + Send,
     C::Configuration: Sync + Send + Serialize,
-=======
-    C::RawConfiguration: Serialize + DeserializeOwned + JsonSchema + Sync + Send,
-    C::Configuration: Sync + Send,
->>>>>>> 6d98e403
 {
     match command.command {
         ConfigurationSubcommand::Serve(serve_command) => {
