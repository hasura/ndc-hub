--- conflicted
+++ resolved
@@ -8,14 +8,14 @@
     routes,
     tracing::{init_tracing, make_span, on_response},
 };
+use async_trait::async_trait;
 use axum_extra::extract::WithRejection;
 
-use std::error::Error;
+use std::{error::Error, path::Path};
 use std::net;
 use std::path::PathBuf;
 use std::process::exit;
 
-use async_trait::async_trait;
 use axum::{
     body::Body,
     extract::State,
@@ -31,7 +31,7 @@
 };
 use ndc_test::report;
 use prometheus::Registry;
-use serde::{de::DeserializeOwned, Serialize};
+use serde::Serialize;
 use tower_http::{trace::TraceLayer, validate_request::ValidateRequestHeaderLayer};
 
 #[derive(Parser)]
@@ -167,14 +167,8 @@
 /// - Logs are written to stdout
 pub async fn default_main<C: Connector + 'static>() -> Result<(), Box<dyn Error + Send + Sync>>
 where
-<<<<<<< HEAD
-    C::Configuration: Serialize + DeserializeOwned + Sync + Send + Clone,
-    C::State: Sync + Send + Clone,
-=======
-    C::RawConfiguration: Serialize + DeserializeOwned + JsonSchema,
     C::Configuration: Clone + Serialize,
     C::State: Clone,
->>>>>>> 5124cafd
 {
     let CliArgs { command } = CliArgs::parse();
 
@@ -190,14 +184,8 @@
     serve_command: ServeCommand,
 ) -> Result<(), Box<dyn Error + Send + Sync>>
 where
-<<<<<<< HEAD
-    C::Configuration: Serialize + DeserializeOwned + Sync + Send + Clone,
+    C::Configuration: Serialize + Clone,
     C::State: Sync + Send + Clone,
-=======
-    C::RawConfiguration: DeserializeOwned,
-    C::Configuration: Clone + Serialize,
-    C::State: Clone,
->>>>>>> 5124cafd
 {
     init_tracing(&serve_command.service_name, &serve_command.otlp_endpoint)
         .expect("Unable to initialize tracing");
@@ -257,20 +245,9 @@
 }
 
 /// Initialize the server state from the configuration file.
-<<<<<<< HEAD
-pub async fn init_server_state<C: Connector + Clone + Default + 'static>(
-    config_directory: PathBuf,
+pub async fn init_server_state<C: Connector + 'static>(
+    config_directory: impl AsRef<Path> + Send,
 ) -> ServerState<C>
-where
-    C::Configuration: Serialize + DeserializeOwned + Sync + Send + Clone,
-    C::State: Sync + Send + Clone,
-=======
-pub async fn init_server_state<C: Connector + 'static>(
-    config_file: impl AsRef<Path>,
-) -> ServerState<C>
-where
-    C::RawConfiguration: DeserializeOwned,
->>>>>>> 5124cafd
 {
     let configuration = C::validate_raw_configuration(config_directory)
         .await
@@ -293,13 +270,8 @@
     service_token_secret: Option<String>,
 ) -> Router
 where
-<<<<<<< HEAD
-    C::Configuration: Serialize + Clone + Sync + Send,
-    C::State: Sync + Send + Clone,
-=======
     C::Configuration: Clone,
     C::State: Clone,
->>>>>>> 5124cafd
 {
     let router = Router::new()
         .route("/capabilities", get(get_capabilities::<C>))
@@ -378,13 +350,8 @@
     service_token_secret: Option<String>,
 ) -> Router
 where
-<<<<<<< HEAD
-    C::Configuration: Serialize + Clone + Sync + Send,
-    C::State: Sync + Send + Clone,
-=======
     C::Configuration: Clone + Serialize,
     C::State: Clone,
->>>>>>> 5124cafd
 {
     Router::new()
         .route("/schema", post(v2_compat::post_schema::<C>))
@@ -503,191 +470,6 @@
     routes::post_query::<C>(&state.configuration, &state.state, request).await
 }
 
-<<<<<<< HEAD
-=======
-async fn configuration<C: Connector + 'static>(
-    command: ConfigurationCommand,
-) -> Result<(), Box<dyn Error + Send + Sync>>
-where
-    C::RawConfiguration: Serialize + DeserializeOwned + JsonSchema,
-    C::Configuration: Serialize,
-{
-    match command.command {
-        ConfigurationSubcommand::Serve(serve_command) => {
-            serve_configuration::<C>(serve_command).await
-        }
-    }
-}
-
-async fn serve_configuration<C: Connector + 'static>(
-    serve_command: ServeConfigurationCommand,
-) -> Result<(), Box<dyn Error + Send + Sync>>
-where
-    C::RawConfiguration: Serialize + DeserializeOwned + JsonSchema,
-    C::Configuration: Serialize,
-{
-    let port = serve_command.port;
-    let address = net::SocketAddr::new(net::IpAddr::V4(net::Ipv4Addr::UNSPECIFIED), port);
-
-    init_tracing(&serve_command.service_name, &serve_command.otlp_endpoint)
-        .expect("Unable to initialize tracing");
-
-    println!("Starting server on {}", address);
-
-    let cors = CorsLayer::new()
-        .allow_origin(tower_http::cors::Any)
-        .allow_headers(tower_http::cors::Any);
-
-    let router = Router::new()
-        .route("/", get(get_empty::<C>).post(post_update::<C>))
-        .route("/schema", get(get_config_schema::<C>))
-        .route("/validate", post(post_validate::<C>))
-        .route("/health", get(|| async {}))
-        .layer(
-            TraceLayer::new_for_http()
-                .make_span_with(make_span)
-                .on_response(on_response)
-                .on_failure(|err, _dur, _span: &_| {
-                    tracing::error!(
-                        meta.signal_type = "log",
-                        event.domain = "ndc",
-                        event.name = "Request failure",
-                        name = "Request failure",
-                        body = %err,
-                        error = true,
-                    );
-                }),
-        )
-        .layer(cors);
-
-    axum::Server::bind(&address)
-        .serve(router.into_make_service())
-        .with_graceful_shutdown(async {
-            tokio::signal::ctrl_c()
-                .await
-                .expect("unable to install signal handler");
-        })
-        .await?;
-
-    Ok(())
-}
-
-async fn get_empty<C: Connector>() -> Json<C::RawConfiguration> {
-    Json(C::make_empty_configuration())
-}
-
-async fn post_update<C: Connector>(
-    WithRejection(Json(configuration), _): WithRejection<Json<C::RawConfiguration>, JsonRejection>,
-) -> Result<Json<C::RawConfiguration>, (StatusCode, String)> {
-    let updated = C::update_configuration(configuration)
-        .await
-        .map_err(|err| match err {
-            UpdateConfigurationError::Other(err) => {
-                (StatusCode::INTERNAL_SERVER_ERROR, err.to_string())
-            }
-        })?;
-    Ok(Json(updated))
-}
-
-async fn get_config_schema<C: Connector>() -> Json<RootSchema>
-where
-    C::RawConfiguration: JsonSchema,
-{
-    let schema = schemars::schema_for!(C::RawConfiguration);
-    Json(schema)
-}
-
-#[derive(Debug, Clone, Serialize)]
-struct ValidateResponse {
-    schema: SchemaResponse,
-    capabilities: CapabilitiesResponse,
-    resolved_configuration: String,
-}
-
-#[derive(Debug, Clone, Serialize)]
-#[serde(tag = "type")]
-enum ValidateErrors {
-    InvalidConfiguration { ranges: Vec<InvalidRange> },
-    UnableToBuildSchema,
-    UnableToBuildCapabilities,
-    JsonEncodingError(String),
-}
-
-async fn post_validate<C: Connector>(
-    WithRejection(Json(configuration), _): WithRejection<Json<C::RawConfiguration>, JsonRejection>,
-) -> Result<Json<ValidateResponse>, (StatusCode, Json<ValidateErrors>)>
-where
-    C::Configuration: Serialize,
-{
-    let configuration =
-        C::validate_raw_configuration(configuration)
-            .await
-            .map_err(|e| match e {
-                crate::connector::ValidateError::ValidateError(ranges) => (
-                    StatusCode::BAD_REQUEST,
-                    Json(ValidateErrors::InvalidConfiguration { ranges }),
-                ),
-            })?;
-    let schema = C::get_schema(&configuration)
-        .await
-        .and_then(JsonResponse::into_value)
-        .map_err(|e| match e {
-            SchemaError::Other(err) => {
-                tracing::error!(
-                    meta.signal_type = "log",
-                    event.domain = "ndc",
-                    event.name = "Unable to build schema",
-                    name = "Unable to build schema",
-                    body = %err,
-                    error = true,
-                );
-                (
-                    StatusCode::INTERNAL_SERVER_ERROR,
-                    Json(ValidateErrors::UnableToBuildSchema),
-                )
-            }
-        })?;
-    let capabilities =
-        C::get_capabilities()
-            .await
-            .into_value()
-            .map_err(|e: Box<dyn Error + Send + Sync>| {
-                tracing::error!(
-                    meta.signal_type = "log",
-                    event.domain = "ndc",
-                    event.name = "Unable to build capabilities",
-                    name = "Unable to build capabilities",
-                    body = %e,
-                    error = true,
-                );
-                (
-                    StatusCode::INTERNAL_SERVER_ERROR,
-                    Json(ValidateErrors::UnableToBuildCapabilities),
-                )
-            })?;
-    let resolved_config_bytes = serde_json::to_vec(&configuration).map_err(|err| {
-        tracing::error!(
-            meta.signal_type = "log",
-            event.domain = "ndc",
-            event.name = "Unable to serialize validated configuration",
-            name = "Unable to serialize validated configuration",
-            body = %err,
-            error = true,
-        );
-        (
-            StatusCode::INTERNAL_SERVER_ERROR,
-            Json(ValidateErrors::JsonEncodingError(err.to_string())),
-        )
-    })?;
-    let resolved_configuration = general_purpose::STANDARD.encode(resolved_config_bytes);
-    Ok(Json(ValidateResponse {
-        schema,
-        capabilities,
-        resolved_configuration,
-    }))
-}
-
->>>>>>> 5124cafd
 struct ConnectorAdapter<C: Connector> {
     configuration: C::Configuration,
     state: C::State,
@@ -743,13 +525,6 @@
 async fn test<C: Connector + 'static>(
     command: TestCommand,
 ) -> Result<(), Box<dyn Error + Send + Sync>>
-where
-<<<<<<< HEAD
-    C::Configuration: Sync + Send + 'static,
-    C::State: Send + Sync + 'static,
-=======
-    C::RawConfiguration: DeserializeOwned,
->>>>>>> 5124cafd
 {
     let test_configuration = ndc_test::TestConfiguration {
         seed: command.seed,
@@ -772,13 +547,6 @@
 async fn replay<C: Connector + 'static>(
     command: ReplayCommand,
 ) -> Result<(), Box<dyn Error + Send + Sync>>
-where
-<<<<<<< HEAD
-    C::Configuration: Sync + Send + 'static,
-    C::State: Send + Sync + 'static,
-=======
-    C::RawConfiguration: DeserializeOwned,
->>>>>>> 5124cafd
 {
     let connector = make_connector_adapter::<C>(command.configuration).await;
     let results = ndc_test::test_snapshots_in_directory(&connector, command.snapshots_dir).await;
