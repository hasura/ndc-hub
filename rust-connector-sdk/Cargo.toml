[package]
name = "ndc-sdk"
version = "0.1.0"
edition = "2021"

[lib]
name = "ndc_sdk"
path = "src/lib.rs"

[[bin]]
name = "ndc_hub_example"
path = "bin/main.rs"

[dependencies]
async-trait = "^0.1.68"
axum = "^0.6.18"
axum-macros = "^0.3.7"
clap = { version = "^4.3.9", features = ["derive", "env"] }
ndc-client = { git = "http://github.com/hasura/ndc-spec.git", tag = "v0.1.0-rc.5" }
ndc-test = { git = "http://github.com/hasura/ndc-spec.git", tag = "v0.1.0-rc.5" }
opentelemetry = { version = "^0.20", features = [
  "rt-tokio",
  "trace",
], default-features = false }
opentelemetry_sdk = "^0.20.0"
opentelemetry_api = "^0.20.0"
opentelemetry-otlp = { version = "^0.13.0", features = [
    "reqwest-client",
] }
<<<<<<< HEAD
opentelemetry-semantic-conventions = "^0.12.0"
prometheus = "^0.13.3"
reqwest = "^0.11.20"
schemars = { version = "^0.8.12", features = ["smol_str"] }
serde = { version = "^1.0.164", features = ["derive"] }
serde_json = { version = "^1.0.97", features = ["raw_value"] }
thiserror = "^1.0"
tokio = { version =  "^1.28.2", features = ["fs", "signal"] }
tower-http = { version = "^0.4.1", features = ["cors", "trace"] }
tracing = "^0.1.37"
uuid = "^1.3.4"
tracing-subscriber = { version = "^0.3", default-features = false, features = [
=======
opentelemetry-semantic-conventions = "0.12.0"
prometheus = "0.13.3"
reqwest = "0.11.20"
schemars = { version = "0.8.12", features = ["smol_str"] }
serde = { version = "1.0.164", features = ["derive"] }
serde_json = { version = "1.0.97", features = ["raw_value"] }
thiserror = "1.0"
tokio = { version =  "1.28.2", features = ["fs", "signal"] }
tower-http = { version = "0.4.1", features = ["cors", "trace", "validate-request"] }
tracing = "0.1.37"
uuid = "1.3.4"
tracing-subscriber = { version = "0.3", default-features = false, features = [
>>>>>>> d9fa0d6f
  "ansi",
  "env-filter",
  "fmt",
  "json",
] }
tracing-opentelemetry = "^0.20.0"
url = "2.4.1"<|MERGE_RESOLUTION|>--- conflicted
+++ resolved
@@ -18,16 +18,10 @@
 clap = { version = "^4.3.9", features = ["derive", "env"] }
 ndc-client = { git = "http://github.com/hasura/ndc-spec.git", tag = "v0.1.0-rc.5" }
 ndc-test = { git = "http://github.com/hasura/ndc-spec.git", tag = "v0.1.0-rc.5" }
-opentelemetry = { version = "^0.20", features = [
-  "rt-tokio",
-  "trace",
-], default-features = false }
+opentelemetry = { version = "^0.20", features = [ "rt-tokio", "trace" ], default-features = false }
+opentelemetry_api = "^0.20.0"
 opentelemetry_sdk = "^0.20.0"
-opentelemetry_api = "^0.20.0"
-opentelemetry-otlp = { version = "^0.13.0", features = [
-    "reqwest-client",
-] }
-<<<<<<< HEAD
+opentelemetry-otlp = { version = "^0.13.0", features = [ "reqwest-client" ] }
 opentelemetry-semantic-conventions = "^0.12.0"
 prometheus = "^0.13.3"
 reqwest = "^0.11.20"
@@ -36,28 +30,9 @@
 serde_json = { version = "^1.0.97", features = ["raw_value"] }
 thiserror = "^1.0"
 tokio = { version =  "^1.28.2", features = ["fs", "signal"] }
-tower-http = { version = "^0.4.1", features = ["cors", "trace"] }
+tower-http = { version = "^0.4.1", features = ["cors", "trace", "validate-request"] }
 tracing = "^0.1.37"
-uuid = "^1.3.4"
-tracing-subscriber = { version = "^0.3", default-features = false, features = [
-=======
-opentelemetry-semantic-conventions = "0.12.0"
-prometheus = "0.13.3"
-reqwest = "0.11.20"
-schemars = { version = "0.8.12", features = ["smol_str"] }
-serde = { version = "1.0.164", features = ["derive"] }
-serde_json = { version = "1.0.97", features = ["raw_value"] }
-thiserror = "1.0"
-tokio = { version =  "1.28.2", features = ["fs", "signal"] }
-tower-http = { version = "0.4.1", features = ["cors", "trace", "validate-request"] }
-tracing = "0.1.37"
-uuid = "1.3.4"
-tracing-subscriber = { version = "0.3", default-features = false, features = [
->>>>>>> d9fa0d6f
-  "ansi",
-  "env-filter",
-  "fmt",
-  "json",
-] }
 tracing-opentelemetry = "^0.20.0"
-url = "2.4.1"+tracing-subscriber = { version = "^0.3", default-features = false, features = ["ansi", "env-filter", "fmt", "json"] }
+url = "2.4.1"
+uuid = "^1.3.4"