--- conflicted
+++ resolved
@@ -3,12 +3,9 @@
 use ndc_client::models;
 use std::{collections::BTreeMap, error::Error};
 use thiserror::Error;
-<<<<<<< HEAD
 use tracing::info_span;
 use tracing::Instrument;
-=======
 use serde::Serialize;
->>>>>>> be50923e
 
 /// Errors which occur when trying to validate connector
 /// configuration.
