{
  "overview": {
    "namespace": "hasura",
    "description": "Connect to a Snowflake database and expose it to Hasura v3 Project",
    "title": "Snowflake Connector",
    "logo": "logo.svg",
    "tags": [
      "database"
    ],
<<<<<<< HEAD
    "latest_version": "v1.2.8"
=======
    "latest_version": "v1.2.7"
>>>>>>> df5b37d2
  },
  "author": {
    "support_email": "support@hasura.io",
    "homepage": "https://hasura.io",
    "name": "Hasura"
  },
  "is_verified": true,
  "is_hosted_by_hasura": true,
  "source_code": {
    "is_open_source": true,
    "repository": "https://github.com/hasura/ndc-jdbc",
    "version": [
      {
        "tag": "snowflake/v1.0.4",
        "hash": "95e709645d1c3e1acd4867b87bd1c6bf5dd97aa9",
        "is_verified": true
      },
      {
        "tag": "snowflake/v1.0.3",
        "hash": "fffe0d850fc415278f778952ffd1df53ef0f4064",
        "is_verified": true
      },
      {
        "tag": "snowflake/v1.0.2",
        "hash": "bd7e1a2c61881d770e2d186781b6194843a0fdcf",
        "is_verified": true
      },
      {
        "tag": "snowflake/v1.0.1",
        "hash": "67771aefd0569c2cc2e13d9704c0696c61219d1a",
        "is_verified": true
      },
      {
        "tag": "snowflake/v1.0.0",
        "hash": "104ac5d838590ab035904af2116edb89571f2280",
        "is_verified": true
      },
      {
        "tag": "snowflake/v1.2.7",
        "hash": "62cb19f7d374ec479dfa0ad80c4cec28c3ce0f16",
        "is_verified": true
      }
    ]
  }
}<|MERGE_RESOLUTION|>--- conflicted
+++ resolved
@@ -7,11 +7,7 @@
     "tags": [
       "database"
     ],
-<<<<<<< HEAD
     "latest_version": "v1.2.8"
-=======
-    "latest_version": "v1.2.7"
->>>>>>> df5b37d2
   },
   "author": {
     "support_email": "support@hasura.io",
