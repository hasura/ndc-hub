--- conflicted
+++ resolved
@@ -4,15 +4,10 @@
     "description": "Connect to a MySQL database and expose it to Hasura v3 Project",
     "title": "MySQL Connector",
     "logo": "logo.svg",
-<<<<<<< HEAD
-    "tags": ["database"],
-    "latest_version": "v1.0.8"
-=======
     "tags": [
       "database"
     ],
     "latest_version": "v1.0.10"
->>>>>>> 3883ac2a
   },
   "author": {
     "support_email": "support@hasura.io",
@@ -21,99 +16,6 @@
   },
   "is_verified": true,
   "is_hosted_by_hasura": true,
-<<<<<<< HEAD
-  "packages": [
-    {
-      "version": "0.1.0",
-      "uri": "https://github.com/hasura/ndc-jvm-mono/releases/download/mysql%2Fv0.1.0/package.tar.gz",
-      "checksum": {
-        "type": "sha256",
-        "value": "09b51f9be725099345159880d21efb712776bfd09291a0daa81d7e7b1418ca2c"
-      },
-      "source": {
-        "hash": "145792746281b606bcef2dfe20d1f0ad69efe01e"
-      }
-    },
-    {
-      "version": "1.0.1",
-      "uri": "https://github.com/hasura/ndc-jvm-mono/releases/download/mysql%2Fv1.0.1/package.tar.gz",
-      "checksum": {
-        "type": "sha256",
-        "value": "4503cb8961e3c2c8aede3183187fb69862ac1442a89085d35cf1d4a4989d6db9"
-      },
-      "source": {
-        "hash": "fbeb926e1d5550bec78a042a36d5ac2a8fba4c9f"
-      }
-    },
-    {
-      "version": "1.0.2",
-      "uri": "https://github.com/hasura/ndc-jvm-mono/releases/download/mysql%2Fv1.0.2/package.tar.gz",
-      "checksum": {
-        "type": "sha256",
-        "value": "86be6695432bef7cfcdccfc376c18f3c89ffefe6d139869ab4739709dd980141"
-      },
-      "source": {
-        "hash": "145792746281b606bcef2dfe20d1f0ad69efe01e"
-      }
-    },
-    {
-      "version": "1.0.3",
-      "uri": "https://github.com/hasura/ndc-jvm-mono/releases/download/mysql%2Fv1.0.3/package.tar.gz",
-      "checksum": {
-        "type": "sha256",
-        "value": "5a8e528410358c5c7eec1d8a081d701917f868febbd39b25f5dc8d502aaab15f"
-      },
-      "source": {
-        "hash": "084bde9aac2e42c2782b110e15b82ef4bd473b79"
-      }
-    },
-    {
-      "version": "1.0.4",
-      "uri": "https://github.com/hasura/ndc-jvm-mono/releases/download/mysql%2Fv1.0.4/package.tar.gz",
-      "checksum": {
-        "type": "sha256",
-        "value": "e88f3f4e35420a8d1f73d24611ac4d346e58cd6874e36ecdcb27152059003a7e"
-      },
-      "source": {
-        "hash": "d7789e02509932caa2ec709773edb3856b789c58"
-      }
-    },
-    {
-      "version": "1.0.6",
-      "uri": "https://github.com/hasura/ndc-jvm-mono/releases/download/mysql%2Fv1.0.6/package.tar.gz",
-      "checksum": {
-        "type": "sha256",
-        "value": "1e7d6b8c204495a76c6af64f455a5575447970fc3c870f2680e9d63b2ee4f37a"
-      },
-      "source": {
-        "hash": "9d1130bc4291338b7b3efdf01756ad0fbbcec2e1"
-      }
-    },
-    {
-      "version": "v1.0.7",
-      "uri": "https://github.com/hasura/ndc-jvm-mono/releases/download/mysql%2Fv1.0.7/package.tar.gz",
-      "checksum": {
-        "type": "sha256",
-        "value": "7604302910ac2a4d33eb1a0a9eab562c4209a22f725cc52e6c46a4327273102a"
-      },
-      "source": {
-        "hash": "72b6f529b79e4fc5e96d49ab76760bd7fd3af063"
-      }
-    },
-    {
-      "version": "v1.0.8",
-      "uri": "https://github.com/hasura/ndc-jvm-mono/releases/download/mysql%2Fv1.0.8/package.tar.gz",
-      "checksum": {
-        "type": "sha256",
-        "value": "a85e9375b59c65af37d9be5848ee72b991d75a776c8e93abd4c7f6c4583ecbeb"
-      },
-      "source": {
-        "hash": "1abb4d0a7972fc806c711fd18e0a73b95b023b47"
-      }
-    }
-  ],
-=======
->>>>>>> 3883ac2a
   "source_code": {
     "is_open_source": true,
     "repository": "https://github.com/hasura/ndc-jvm-mono",
@@ -154,10 +56,10 @@
         "is_verified": true
       },
       {
-<<<<<<< HEAD
         "tag": "mysql/v1.0.8",
-        "hash": "1abb4d0a7972fc806c711fd18e0a73b95b023b47",
-=======
+        "hash": "1abb4d0a7972fc806c711fd18e0a73b95b023b47"
+      },
+      {
         "tag": "mysql/v1.0.9",
         "hash": "aea3288551386d8b83500d5316ee1a085c5227b4",
         "is_verified": true
@@ -165,7 +67,6 @@
       {
         "tag": "mysql/v1.0.10",
         "hash": "aea3288551386d8b83500d5316ee1a085c5227b4",
->>>>>>> 3883ac2a
         "is_verified": true
       }
     ]
