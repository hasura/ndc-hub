--- conflicted
+++ resolved
@@ -4,15 +4,8 @@
     "description": "Connect to a Databricks database and expose it to Hasura v3 Project",
     "title": "Databricks Connector",
     "logo": "logo.png",
-<<<<<<< HEAD
-    "tags": [
-      "database"
-    ],
+    "tags": ["database"],
     "latest_version": "v1.2.3"
-=======
-    "tags": ["database"],
-    "latest_version": "v1.2.2"
->>>>>>> b968afe6
   },
   "author": {
     "support_email": "support@hasura.io",
