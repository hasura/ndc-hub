# Hasura Native Data Connector Hub: ndc-hub

This repository provides:

1. a registry of connectors and
2. resources to help build connectors to connect new and custom data sources to
   Hasura.

This allows Hasura users to instantly get a powerful Hasura GraphQL API
(pagination, filtering, sorting, relationships) with granular RLS style
authorization out of the box on any data-source (DBs, APIs).

> **Warning:** NDC Hub (the set of connectors and the SDK to build new
> connectors) is currently in beta, and subject to large changes. It is shared
> here to provide an early preview of what can be expected for connector
> development & deployment in the future, and feedback is welcome! If you have
> any comments, please create an issue.

## Registry

The connectors currently supported all have an entry in the
[registry](/registry) folder.

## Guides

### SDKs

To get started quickly, we recommend using an SDK to build your own connector,
rather than starting from scratch.

- [Rust SDK]

[Rust SDK]: https://github.com/hasura/ndc-sdk-rs

### Connector Developer Guide

When developing Hasura Native Data Connectors, we recommend reading the [NDC
specification] and familiarizing yourself with the [reference
implementation][NDC reference].

[NDC specification]: http://hasura.github.io/ndc-spec/
[NDC reference]: https://github.com/hasura/ndc-spec/tree/main/ndc-reference
[Connector metadata packaging]: ./connector-metadata-types/README.md

### Adding e2e tests for your connector

All new connector releases to NDC hub MUST have e2e tests. The e2e tests are
run in the CI pipeline for every connector release. The e2e tests are run using
<<<<<<< HEAD
the [e2e-testing](./registry-automation/e2e-testing/) test runner. You need to add the following configuration to enable e2e tests:
=======
the [e2e-testing](./registry-automation/e2e-testing/) test runner. 

[This](https://github.com/hasura/ndc-hub/pull/485/files) PR to add a new version of python connector with e2e tests can be used as an example of how to add e2e tests for new connector releases.

You need to add the following configuration to enable e2e tests:
>>>>>>> d7e9d616

- Add a `tests/test-config.json` file with the config for your connector. See [test-config.json](./registry/hasura/mysql/tests/test-config.json) for an example.
  - The `hub_id` is the value hub identifier for your connector. It is of the format `<namespace>/<connector-name>` (for e.g. `hasura/mysql`).
  - Add an optional `port` in the `test-config.json` file if your connector runs on a non-default port. The default port is `8083`.
  - Add an optional `envs` in the `test-config.json` file if your connector requires any environment variables during init. See [test-config.json](./registry/hasura/mysql/tests/test-config.json) for an example.
<<<<<<< HEAD
  - Add snapshots for your connector in the `tests/snapshots` folder. Each snapshot is a folder (for e.g. `query1`) with a `request.graphql` and a `response.json` file. The request is the GraphQL query to be run and the response is the expected response. YOu can add an optional `variables.json` file if the query has variables. See [snapshots](./registry/hasura/mysql/tests/snapshots) for an example.
  - Add an optional `setup_compose_file_path` in the `test-config.json` file if you need to setup any additional services for your connector. See [compose.yaml](./registry/hasura/mysql/tests/compose.yaml) for an example. This compose file is invoked before doing connector init. This can hence be used to setup the connector like starting a local database for the connector to connect to (like [here](./registry/hasura/mysql/tests/compose.yaml)) or setup your connector config(like [here](./registry/hasura/nodejs/tests/compose.yaml)).
=======
  - Add snapshots for your connector in the `tests/snapshots` folder. Each snapshot is a folder (for e.g. `query1`) with a `request.graphql` and a `response.json` file. The request is the GraphQL query to be run and the response is the expected response. You can add an optional `variables.json` file if the query has variables. See [snapshots](./registry/hasura/mysql/tests/snapshots) for an example.
  - Add an optional `setup_compose_file_path` in the `test-config.json` file if you need to setup any additional services for your connector. See [compose.yaml](./registry/hasura/mysql/tests/compose.yaml) for an example. This compose file is invoked before doing connector introspect. This can hence be used to setup the connector like starting a local database for the connector to connect to (like [here](./registry/hasura/mysql/tests/compose.yaml)) or setup your connector config(like [here](./registry/hasura/nodejs/tests/compose.yaml)).
>>>>>>> d7e9d616
    - Note that every service you setup must have a [healthcheck](https://docs.docker.com/reference/compose-file/services/#healthcheck) defined. The `healthcheck` is used to wait for the service to be ready before running the tests (like [here](./registry/hasura/mysql/tests/compose.yaml)).
    - The Environment variable `CONNECTOR_CONTEXT_DIR` is available in the compose file. This is the path to the connector directory in the local project during the test. You can mount this directory to your service to access the connector config and make any changes/setup your connector before introspection (like [here](./registry/hasura/nodejs/tests/compose.yaml)).
    - If the service in the compose.yaml is a shortlived service (like [here](./registry/hasura/nodejs/tests/compose.yaml)  which is used to modify the `functions.ts`  and exits), you can add a `restart: "no"` to the service to prevent it from restarting after it exits and the recommendation is to add a small `sleep` at the end of the service to ensure that the service exits after the changes are made.
- Refer this this `test-config.json` file in the `connector-packaging.json` file of your connector release. If you followed the above file structure, it will be
```diff
{
    "version": "v0.0.1",
    "uri": "your-connector-package-url",
    "checksum": {
        "type": "sha256",
        "value": "2cd3584557be7e2870f3488a30cac6219924b3f7accd9f5f473285323843a0f4"
    },
    "source": {
        "hash": "c32adbde478147518f65ff465c40a0703239288a"
+    },
+    "test": {
+        "test_config_file_path": "../../tests/test-config.json"
+    }
}
```<|MERGE_RESOLUTION|>--- conflicted
+++ resolved
@@ -46,27 +46,18 @@
 
 All new connector releases to NDC hub MUST have e2e tests. The e2e tests are
 run in the CI pipeline for every connector release. The e2e tests are run using
-<<<<<<< HEAD
-the [e2e-testing](./registry-automation/e2e-testing/) test runner. You need to add the following configuration to enable e2e tests:
-=======
 the [e2e-testing](./registry-automation/e2e-testing/) test runner. 
 
 [This](https://github.com/hasura/ndc-hub/pull/485/files) PR to add a new version of python connector with e2e tests can be used as an example of how to add e2e tests for new connector releases.
 
 You need to add the following configuration to enable e2e tests:
->>>>>>> d7e9d616
 
 - Add a `tests/test-config.json` file with the config for your connector. See [test-config.json](./registry/hasura/mysql/tests/test-config.json) for an example.
   - The `hub_id` is the value hub identifier for your connector. It is of the format `<namespace>/<connector-name>` (for e.g. `hasura/mysql`).
   - Add an optional `port` in the `test-config.json` file if your connector runs on a non-default port. The default port is `8083`.
   - Add an optional `envs` in the `test-config.json` file if your connector requires any environment variables during init. See [test-config.json](./registry/hasura/mysql/tests/test-config.json) for an example.
-<<<<<<< HEAD
-  - Add snapshots for your connector in the `tests/snapshots` folder. Each snapshot is a folder (for e.g. `query1`) with a `request.graphql` and a `response.json` file. The request is the GraphQL query to be run and the response is the expected response. YOu can add an optional `variables.json` file if the query has variables. See [snapshots](./registry/hasura/mysql/tests/snapshots) for an example.
-  - Add an optional `setup_compose_file_path` in the `test-config.json` file if you need to setup any additional services for your connector. See [compose.yaml](./registry/hasura/mysql/tests/compose.yaml) for an example. This compose file is invoked before doing connector init. This can hence be used to setup the connector like starting a local database for the connector to connect to (like [here](./registry/hasura/mysql/tests/compose.yaml)) or setup your connector config(like [here](./registry/hasura/nodejs/tests/compose.yaml)).
-=======
   - Add snapshots for your connector in the `tests/snapshots` folder. Each snapshot is a folder (for e.g. `query1`) with a `request.graphql` and a `response.json` file. The request is the GraphQL query to be run and the response is the expected response. You can add an optional `variables.json` file if the query has variables. See [snapshots](./registry/hasura/mysql/tests/snapshots) for an example.
   - Add an optional `setup_compose_file_path` in the `test-config.json` file if you need to setup any additional services for your connector. See [compose.yaml](./registry/hasura/mysql/tests/compose.yaml) for an example. This compose file is invoked before doing connector introspect. This can hence be used to setup the connector like starting a local database for the connector to connect to (like [here](./registry/hasura/mysql/tests/compose.yaml)) or setup your connector config(like [here](./registry/hasura/nodejs/tests/compose.yaml)).
->>>>>>> d7e9d616
     - Note that every service you setup must have a [healthcheck](https://docs.docker.com/reference/compose-file/services/#healthcheck) defined. The `healthcheck` is used to wait for the service to be ready before running the tests (like [here](./registry/hasura/mysql/tests/compose.yaml)).
     - The Environment variable `CONNECTOR_CONTEXT_DIR` is available in the compose file. This is the path to the connector directory in the local project during the test. You can mount this directory to your service to access the connector config and make any changes/setup your connector before introspection (like [here](./registry/hasura/nodejs/tests/compose.yaml)).
     - If the service in the compose.yaml is a shortlived service (like [here](./registry/hasura/nodejs/tests/compose.yaml)  which is used to modify the `functions.ts`  and exits), you can add a `restart: "no"` to the service to prevent it from restarting after it exits and the recommendation is to add a small `sleep` at the end of the service to ensure that the service exits after the changes are made.
